# A-Frame Manager Demo

Unified workspace containing the Web UI and Python manager used for Sora data channel experiments.

## Project layout

- `ui/` – A-Frame based web client.
- `server/` – Python manager and helper scripts.
- `rpi/` – Raspberry Pi state receiver and log viewer utilities.

## Getting started
```
- 実行手順
    - UI表示
        - ui直下でnpm run dev
    - managerサーバ立ち上げ
        - source .venv/bin/activate
        - python3 -m server.main／python3 -m server.main --log-level DEBUG（ログ出力多め）
    - ラズパイ(Ubuntu)ログ表示
<<<<<<< HEAD
        - ラズパイにsshログイン：
            - ssh tsunogayashouta@shotapi.local
            - (ssh tsunogayashouta@192.168.197.146)
            - ログインできない時はmac側でssh-keygen -R shotapi.local打つといける
        - Ros2の環境を読み込む:source /opt/ros/jazzy/setup.bash
        - 仮想環境を有効化：source ~/venv-sora-ros/bin/activate
        - cd aframe-manager-demo2/
        - python3 rpi/state_recv.py --log-level INFO（遅延ログを出したい場合：python3 -m rpi.state_recv --log-level INFO 2>&1 | tee /tmp/state-recv.log）
            - python3 rpi/state_recv.py \
                --log-level INFO \
                --publish-cmd-vel \
                --max-linear-speed 0.3 \
                --max-angular-speed -0.3 \
                2>&1 | tee /tmp/state-recv.log

            - tail -F /tmp/state-recv.log | rg --line-buffered 'TIMELINE'(遅延内容を別ターミナルで抜き出す)
    - ROSノード立ち上げ
        - source ~/venv-sora/bin/activate
        - cd aframe-manager-demo2/
        - python3 rpi/state_recv.py --publish-cmd-vel
=======
        - ラズパイにsshログイン：ssh tsunogayashouta@192.168.197.146(ssh tsunogayashouta@shotapi.local)
        - cd aframe-manager-demo2/
        - ROSを読み込む：source /opt/ros/jazzy/setup.bash
        - ROS_DOMAINを合わせる：export ROS_DOMAIN_ID=10
        - ラズパイ → Jetsonにcmd_velを送るノードを起動：python3 rpi/state_recv.py --publish-cmd-vel --cmd-vel-topic /cmd_vel

>>>>>>> 1fac20cf
```
### Web UI

```
cd ui
npm install
npm run start
```

The `start` script launches a simple static server on http://localhost:8000. Use `npm run lint` to check formatting with Prettier.

### Manager

```
python -m venv .venv
source .venv/bin/activate
pip install -r server/requirements.txt
python server/manager.py --help
```

### Raspberry Pi tooling

```
# on the Raspberry Pi
cd rpi
npm install sora-js-sdk wrtc dotenv
SORA_STATE_LOG=1 node state-recv.js
```

The receiver prints interpolated frames and, when `SORA_STATE_LOG=1` or `SORA_STATE_LOG_PATH` is set, appends raw `#state` payloads to `state.log`. To follow the log in a readable format:

```
node rpi/state-log-viewer.js --history 20
```

To forward manager-side state updates (either from stdin JSON lines or a built-in demo trajectory) use:

```
python server/rpi_state_publisher.py --stdin
```

Add `--demo` to emit a circular trajectory when no external payloads are queued, or pipe your own JSON objects matching the existing `#state` schema.<|MERGE_RESOLUTION|>--- conflicted
+++ resolved
@@ -17,35 +17,12 @@
         - source .venv/bin/activate
         - python3 -m server.main／python3 -m server.main --log-level DEBUG（ログ出力多め）
     - ラズパイ(Ubuntu)ログ表示
-<<<<<<< HEAD
-        - ラズパイにsshログイン：
-            - ssh tsunogayashouta@shotapi.local
-            - (ssh tsunogayashouta@192.168.197.146)
-            - ログインできない時はmac側でssh-keygen -R shotapi.local打つといける
-        - Ros2の環境を読み込む:source /opt/ros/jazzy/setup.bash
-        - 仮想環境を有効化：source ~/venv-sora-ros/bin/activate
-        - cd aframe-manager-demo2/
-        - python3 rpi/state_recv.py --log-level INFO（遅延ログを出したい場合：python3 -m rpi.state_recv --log-level INFO 2>&1 | tee /tmp/state-recv.log）
-            - python3 rpi/state_recv.py \
-                --log-level INFO \
-                --publish-cmd-vel \
-                --max-linear-speed 0.3 \
-                --max-angular-speed -0.3 \
-                2>&1 | tee /tmp/state-recv.log
-
-            - tail -F /tmp/state-recv.log | rg --line-buffered 'TIMELINE'(遅延内容を別ターミナルで抜き出す)
-    - ROSノード立ち上げ
-        - source ~/venv-sora/bin/activate
-        - cd aframe-manager-demo2/
-        - python3 rpi/state_recv.py --publish-cmd-vel
-=======
         - ラズパイにsshログイン：ssh tsunogayashouta@192.168.197.146(ssh tsunogayashouta@shotapi.local)
         - cd aframe-manager-demo2/
         - ROSを読み込む：source /opt/ros/jazzy/setup.bash
         - ROS_DOMAINを合わせる：export ROS_DOMAIN_ID=10
         - ラズパイ → Jetsonにcmd_velを送るノードを起動：python3 rpi/state_recv.py --publish-cmd-vel --cmd-vel-topic /cmd_vel
 
->>>>>>> 1fac20cf
 ```
 ### Web UI
 
